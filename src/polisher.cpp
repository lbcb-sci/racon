/*!
 * @file polisher.cpp
 *
 * @brief Polisher class source file
 */

#include <algorithm>
#include <unordered_set>
#include <iostream>

#include "overlap.hpp"
#include "sequence.hpp"
#include "window.hpp"
#include "polisher.hpp"
#ifdef CUDA_ENABLED
#include "cuda/cudapolisher.hpp"
#endif

#include "bioparser/bioparser.hpp"
#include "thread_pool/thread_pool.hpp"
#include "spoa/spoa.hpp"
#include "logger/logger.hpp"

namespace racon {

constexpr uint32_t kChunkSize = 1024 * 1024 * 1024; // ~ 1GB

template<class T>
uint64_t shrinkToFit(std::vector<std::unique_ptr<T>>& src, uint64_t begin) {

    uint64_t i = begin;
    for (uint64_t j = begin; i < src.size(); ++i) {
        if (src[i] != nullptr) {
            continue;
        }

        j = std::max(j, i);
        while (j < src.size() && src[j] == nullptr) {
            ++j;
        }

        if (j >= src.size()) {
            break;
        } else if (i != j) {
            src[i].swap(src[j]);
        }
    }
    uint64_t num_deletions = src.size() - i;
    if (i < src.size()) {
        src.resize(i);
    }
    return num_deletions;
}

std::unique_ptr<Polisher> createPolisher(const std::string& sequences_path,
    const std::string& overlaps_path, const std::string& target_path,
    PolisherType type, uint32_t window_length, double quality_threshold,
    double error_threshold, int8_t match, int8_t mismatch, int8_t gap,
    uint32_t num_threads, uint32_t cudapoa_batches, bool cuda_banded_alignment,
    uint32_t cudaaligner_batches) {

    if (type != PolisherType::kC && type != PolisherType::kF) {
        fprintf(stderr, "[racon::createPolisher] error: invalid polisher type!\n");
        exit(1);
    }

    if (window_length == 0) {
        fprintf(stderr, "[racon::createPolisher] error: invalid window length!\n");
        exit(1);
    }

    std::unique_ptr<bioparser::Parser<Sequence>> sparser = nullptr,
        tparser = nullptr;
    std::unique_ptr<bioparser::Parser<Overlap>> oparser = nullptr;

    auto is_suffix = [](const std::string& src, const std::string& suffix) -> bool {
        if (src.size() < suffix.size()) {
            return false;
        }
        return src.compare(src.size() - suffix.size(), suffix.size(), suffix) == 0;
    };

    if (is_suffix(sequences_path, ".fasta") || is_suffix(sequences_path, ".fa") ||
        is_suffix(sequences_path, ".fasta.gz") || is_suffix(sequences_path, ".fa.gz")) {
        sparser = bioparser::createParser<bioparser::FastaParser, Sequence>(
            sequences_path);
    } else if (is_suffix(sequences_path, ".fastq") || is_suffix(sequences_path, ".fq") ||
        is_suffix(sequences_path, ".fastq.gz") || is_suffix(sequences_path, ".fq.gz")) {
        sparser = bioparser::createParser<bioparser::FastqParser, Sequence>(
            sequences_path);
    } else {
        fprintf(stderr, "[racon::createPolisher] error: "
            "file %s has unsupported format extension (valid extensions: "
            ".fasta, .fasta.gz, .fa, .fa.gz, .fastq, .fastq.gz, .fq, .fq.gz)!\n",
            sequences_path.c_str());
        exit(1);
    }

    if (is_suffix(overlaps_path, ".mhap") || is_suffix(overlaps_path, ".mhap.gz")) {
        oparser = bioparser::createParser<bioparser::MhapParser, Overlap>(
            overlaps_path);
    } else if (is_suffix(overlaps_path, ".paf") || is_suffix(overlaps_path, ".paf.gz")) {
        oparser = bioparser::createParser<bioparser::PafParser, Overlap>(
            overlaps_path);
    } else if (is_suffix(overlaps_path, ".sam") || is_suffix(overlaps_path, ".sam.gz")) {
        oparser = bioparser::createParser<bioparser::SamParser, Overlap>(
            overlaps_path);
    } else {
        fprintf(stderr, "[racon::createPolisher] error: "
            "file %s has unsupported format extension (valid extensions: "
            ".mhap, .mhap.gz, .paf, .paf.gz, .sam, .sam.gz)!\n", overlaps_path.c_str());
        exit(1);
    }

    if (is_suffix(target_path, ".fasta") || is_suffix(target_path, ".fa") ||
        is_suffix(target_path, ".fasta.gz") || is_suffix(target_path, ".fa.gz")) {
        tparser = bioparser::createParser<bioparser::FastaParser, Sequence>(
            target_path);
    } else if (is_suffix(target_path, ".fastq") || is_suffix(target_path, ".fq") ||
        is_suffix(target_path, ".fastq.gz") || is_suffix(target_path, ".fq.gz")) {
        tparser = bioparser::createParser<bioparser::FastqParser, Sequence>(
            target_path);
    } else {
        fprintf(stderr, "[racon::createPolisher] error: "
            "file %s has unsupported format extension (valid extensions: "
            ".fasta, .fasta.gz, .fa, .fa.gz, .fastq, .fastq.gz, .fq, .fq.gz)!\n",
            target_path.c_str());
        exit(1);
    }

    if (cudapoa_batches > 0 || cudaaligner_batches > 0)
    {
#ifdef CUDA_ENABLED
        // If CUDA is enabled, return an instance of the CUDAPolisher object.
        return std::unique_ptr<Polisher>(new CUDAPolisher(std::move(sparser),
                    std::move(oparser), std::move(tparser), type, window_length,
                    quality_threshold, error_threshold, match, mismatch, gap,
                    num_threads, cudapoa_batches, cuda_banded_alignment, cudaaligner_batches));
#else
        fprintf(stderr, "[racon::createPolisher] error: "
                "Attemping to use CUDA when CUDA support is not available.\n"
                "Please check logic in %s:%s\n",
                __FILE__, __func__);
        exit(1);
#endif
    }
    else
    {
        (void) cuda_banded_alignment;
        return std::unique_ptr<Polisher>(new Polisher(std::move(sparser),
                    std::move(oparser), std::move(tparser), type, window_length,
                    quality_threshold, error_threshold, match, mismatch, gap,
                    num_threads));
    }
}

Polisher::Polisher(std::unique_ptr<bioparser::Parser<Sequence>> sparser,
    std::unique_ptr<bioparser::Parser<Overlap>> oparser,
    std::unique_ptr<bioparser::Parser<Sequence>> tparser,
    PolisherType type, uint32_t window_length, double quality_threshold,
    double error_threshold, int8_t match, int8_t mismatch, int8_t gap,
    uint32_t num_threads)
        : sparser_(std::move(sparser)), oparser_(std::move(oparser)),
        tparser_(std::move(tparser)), type_(type), quality_threshold_(
        quality_threshold), error_threshold_(error_threshold),
        alignment_engines_(), sequences_(), dummy_quality_(window_length, '!'),
        window_length_(window_length), windows_(),
        thread_pool_(thread_pool::createThreadPool(num_threads)),
        thread_to_id_(), logger_(logger::createLogger()) {

    uint32_t id = 0;
    for (const auto& it: thread_pool_->thread_identifiers()) {
        thread_to_id_[it] = id++;
    }

    for (uint32_t i = 0; i < num_threads; ++i) {
        alignment_engines_.emplace_back(spoa::createAlignmentEngine(
            spoa::AlignmentType::kNW, match, mismatch, gap));
        alignment_engines_.back()->prealloc(window_length_, 5);
    }
}

Polisher::~Polisher() {
    (*logger_).total("[racon::Polisher::] total =");
}

void Polisher::initialize() {

    if (!windows_.empty()) {
        fprintf(stderr, "[racon::Polisher::initialize] warning: "
            "object already initialized!\n");
        return;
    }

    (*logger_)();

    tparser_->reset();
    tparser_->parse(sequences_, -1);

    uint64_t targets_size = sequences_.size();
    if (targets_size == 0) {
        fprintf(stderr, "[racon::Polisher::initialize] error: "
            "empty target sequences set!\n");
        exit(1);
    }

    std::unordered_map<std::string, uint64_t> name_to_id;
    std::unordered_map<uint64_t, uint64_t> id_to_id;
    for (uint64_t i = 0; i < targets_size; ++i) {
        name_to_id[sequences_[i]->name() + "t"] = i;
        id_to_id[i << 1 | 1] = i;
    }

    std::vector<bool> has_name(targets_size, true);
    std::vector<bool> has_data(targets_size, true);
    std::vector<bool> has_reverse_data(targets_size, false);

    (*logger_)("[racon::Polisher::initialize] loaded target sequences");
    (*logger_)();

    uint64_t sequences_size = 0, total_sequences_length = 0;

    sparser_->reset();
    while (true) {
        uint64_t l = sequences_.size();
        auto status = sparser_->parse(sequences_, kChunkSize);

        uint64_t n = 0;
        for (uint64_t i = l; i < sequences_.size(); ++i, ++sequences_size) {
            total_sequences_length += sequences_[i]->data().size();

            auto it = name_to_id.find(sequences_[i]->name() + "t");
            if (it != name_to_id.end()) {
                if (sequences_[i]->data().size() != sequences_[it->second]->data().size() ||
                    sequences_[i]->quality().size() != sequences_[it->second]->quality().size()) {

                    fprintf(stderr, "[racon::Polisher::initialize] error: "
                        "duplicate sequence %s with unequal data\n",
                        sequences_[i]->name().c_str());
                    exit(1);
                }

                name_to_id[sequences_[i]->name() + "q"] = it->second;
                id_to_id[sequences_size << 1 | 0] = it->second;

                sequences_[i].reset();
                ++n;
            } else {
                name_to_id[sequences_[i]->name() + "q"] = i - n;
                id_to_id[sequences_size << 1 | 0] = i - n;
            }
        }

        shrinkToFit(sequences_, l);

        if (!status) {
            break;
        }
    }

    if (sequences_size == 0) {
        fprintf(stderr, "[racon::Polisher::initialize] error: "
            "empty sequences set!\n");
        exit(1);
    }

    has_name.resize(sequences_.size(), false);
    has_data.resize(sequences_.size(), false);
    has_reverse_data.resize(sequences_.size(), false);

    WindowType window_type = static_cast<double>(total_sequences_length) /
        sequences_size <= 1000 ? WindowType::kNGS : WindowType::kTGS;

    (*logger_)("[racon::Polisher::initialize] loaded sequences");
    (*logger_)();

    std::vector<std::unique_ptr<Overlap>> overlaps;

    auto remove_invalid_overlaps = [&](uint64_t begin, uint64_t end) -> void {
        for (uint64_t i = begin; i < end; ++i) {
            if (overlaps[i] == nullptr) {
                continue;
            }
            if (overlaps[i]->error() > error_threshold_ ||
                overlaps[i]->q_id() == overlaps[i]->t_id()) {
                overlaps[i].reset();
                continue;
            }
            if (type_ == PolisherType::kC) {
                for (uint64_t j = i + 1; j < end; ++j) {
                    if (overlaps[j] == nullptr) {
                        continue;
                    }
                    if (overlaps[i]->length() > overlaps[j]->length()) {
                        overlaps[j].reset();
                    } else {
                        overlaps[i].reset();
                        break;
                    }
                }
            }
        }
    };

    oparser_->reset();
    uint64_t l = 0;
    while (true) {
        auto status = oparser_->parse(overlaps, kChunkSize);

        uint64_t c = l;
        for (uint64_t i = l; i < overlaps.size(); ++i) {
            overlaps[i]->transmute(sequences_, name_to_id, id_to_id);

            if (!overlaps[i]->is_valid()) {
                overlaps[i].reset();
                continue;
            }

            while (overlaps[c] == nullptr) {
                ++c;
            }
            if (overlaps[c]->q_id() != overlaps[i]->q_id()) {
                remove_invalid_overlaps(c, i);
                c = i;
            }
        }
        if (!status) {
            remove_invalid_overlaps(c, overlaps.size());
            c = overlaps.size();
        }

        for (uint64_t i = l; i < c; ++i) {
            if (overlaps[i] == nullptr) {
                continue;
            }

            if (overlaps[i]->strand()) {
                has_reverse_data[overlaps[i]->q_id()] = true;
            } else {
                has_data[overlaps[i]->q_id()] = true;
            }
        }

        uint64_t n = shrinkToFit(overlaps, l);
        l = c - n;

        if (!status) {
            break;
        }
    }

    std::unordered_map<std::string, uint64_t>().swap(name_to_id);
    std::unordered_map<uint64_t, uint64_t>().swap(id_to_id);

    if (overlaps.empty()) {
        fprintf(stderr, "[racon::Polisher::initialize] error: "
            "empty overlap set!\n");
        exit(1);
    }

    (*logger_)("[racon::Polisher::initialize] loaded overlaps");
    (*logger_)();

    std::vector<std::future<void>> thread_futures;
    for (uint64_t i = 0; i < sequences_.size(); ++i) {
        thread_futures.emplace_back(thread_pool_->submit(
            [&](uint64_t j) -> void {
                sequences_[j]->transmute(has_name[j], has_data[j], has_reverse_data[j]);
            }, i));
    }
    for (const auto& it: thread_futures) {
        it.wait();
    }

<<<<<<< HEAD
    find_overlap_breaking_points(overlaps);
=======
    thread_futures.clear();
    for (uint64_t i = 0; i < overlaps.size(); ++i) {
        thread_futures.emplace_back(thread_pool_->submit(
            [&](uint64_t j) -> void {
                overlaps[j]->find_breaking_points(sequences_, window_length_);
            }, i));
    }

    uint32_t logger_step = thread_futures.size() / 20;
    for (uint64_t i = 0; i < thread_futures.size(); ++i) {
        thread_futures[i].wait();
        if (logger_step != 0 && (i + 1) % logger_step == 0 && (i + 1) / logger_step < 20) {
            (*logger_)["[racon::Polisher::initialize] aligning overlaps"];
        }
    }
    if (logger_step != 0) {
        (*logger_)["[racon::Polisher::initialize] aligning overlaps"];
    } else {
        (*logger_)("[racon::Polisher::initialize] aligned overlaps");
    }
>>>>>>> 991793fd

    (*logger_)();

    std::vector<uint64_t> id_to_first_window_id(targets_size + 1, 0);
    for (uint64_t i = 0; i < targets_size; ++i) {
        uint32_t k = 0;
        for (uint32_t j = 0; j < sequences_[i]->data().size(); j += window_length_, ++k) {

            uint32_t length = std::min(j + window_length_,
                static_cast<uint32_t>(sequences_[i]->data().size())) - j;

            windows_.emplace_back(createWindow(i, k, window_type,
                &(sequences_[i]->data()[j]), length,
                sequences_[i]->quality().empty() ? &(dummy_quality_[0]) :
                &(sequences_[i]->quality()[j]), length));
        }

        id_to_first_window_id[i + 1] = id_to_first_window_id[i] + k;
    }

    targets_coverages_.resize(targets_size, 0);

    for (uint64_t i = 0; i < overlaps.size(); ++i) {

        ++targets_coverages_[overlaps[i]->t_id()];

        const auto& sequence = sequences_[overlaps[i]->q_id()];
        const auto& breaking_points = overlaps[i]->breaking_points();

        for (uint32_t j = 0; j < breaking_points.size(); j += 2) {
            if (breaking_points[j + 1].second - breaking_points[j].second < 0.02 * window_length_) {
                continue;
            }

            if (!sequence->quality().empty() ||
                !sequence->reverse_quality().empty()) {

                const auto& quality = overlaps[i]->strand() ?
                    sequence->reverse_quality() : sequence->quality();
                double average_quality = 0;
                for (uint32_t k = breaking_points[j].second; k < breaking_points[j + 1].second; ++k) {
                    average_quality += static_cast<uint32_t>(quality[k]) - 33;
                }
                average_quality /= breaking_points[j + 1].second - breaking_points[j].second;

                if (average_quality < quality_threshold_) {
                    continue;
                }
            }

            uint64_t window_id = id_to_first_window_id[overlaps[i]->t_id()] +
                breaking_points[j].first / window_length_;
            uint32_t window_start = (breaking_points[j].first / window_length_) *
                window_length_;

            const char* data = overlaps[i]->strand() ?
                &(sequence->reverse_complement()[breaking_points[j].second]) :
                &(sequence->data()[breaking_points[j].second]);
            uint32_t data_length = breaking_points[j + 1].second -
                breaking_points[j].second;

            const char* quality = overlaps[i]->strand() ?
                (sequence->reverse_quality().empty() ?
                    nullptr : &(sequence->reverse_quality()[breaking_points[j].second]))
                :
                (sequence->quality().empty() ?
                    nullptr : &(sequence->quality()[breaking_points[j].second]));
            uint32_t quality_length = quality == nullptr ? 0 : data_length;

            windows_[window_id]->add_layer(data, data_length,
                quality, quality_length,
                breaking_points[j].first - window_start,
                breaking_points[j + 1].first - window_start - 1);
        }

        overlaps[i].reset();
    }

    (*logger_)("[racon::Polisher::initialize] transformed data into windows");
}

void Polisher::find_overlap_breaking_points(std::vector<std::unique_ptr<Overlap>>& overlaps)
{
    std::vector<std::future<void>> thread_futures;
    for (uint64_t i = 0; i < overlaps.size(); ++i) {
        thread_futures.emplace_back(thread_pool_->submit_task(
            [&](uint64_t j) -> void {
                overlaps[j]->find_breaking_points(sequences_, window_length_);
            }, i));
    }

    uint32_t logger_step = thread_futures.size() / 20;
    for (uint64_t i = 0; i < thread_futures.size(); ++i) {
        thread_futures[i].wait();
        if (logger_step != 0 && (i + 1) % logger_step == 0 && (i + 1) / logger_step < 20) {
            (*logger_)["[racon::Polisher::initialize] aligning overlaps"];
        }
    }
    if (logger_step != 0) {
        (*logger_)["[racon::Polisher::initialize] aligning overlaps"];
    } else {
        (*logger_)("[racon::Polisher::initialize] aligned overlaps");
    }
}

void Polisher::polish(std::vector<std::unique_ptr<Sequence>>& dst,
    bool drop_unpolished_sequences) {

    (*logger_)();

    std::vector<std::future<bool>> thread_futures;
    for (uint64_t i = 0; i < windows_.size(); ++i) {
        thread_futures.emplace_back(thread_pool_->submit(
            [&](uint64_t j) -> bool {
                auto it = thread_to_id_.find(std::this_thread::get_id());
                if (it == thread_to_id_.end()) {
                    fprintf(stderr, "[racon::Polisher::polish] error: "
                        "thread identifier not present!\n");
                    exit(1);
                }
                return windows_[j]->generate_consensus(
                    alignment_engines_[it->second]);
            }, i));
    }

    std::string polished_data = "";
    uint32_t num_polished_windows = 0;

    uint64_t logger_step = thread_futures.size() / 20;

    for (uint64_t i = 0; i < thread_futures.size(); ++i) {
        thread_futures[i].wait();

        num_polished_windows += thread_futures[i].get() == true ? 1 : 0;
        polished_data += windows_[i]->consensus();

        if (i == windows_.size() - 1 || windows_[i + 1]->rank() == 0) {
            double polished_ratio = num_polished_windows /
                static_cast<double>(windows_[i]->rank() + 1);

            if (!drop_unpolished_sequences || polished_ratio > 0) {
                std::string tags = type_ == PolisherType::kF ? "r" : "";
                tags += " LN:i:" + std::to_string(polished_data.size());
                tags += " RC:i:" + std::to_string(targets_coverages_[windows_[i]->id()]);
                tags += " XC:f:" + std::to_string(polished_ratio);
                dst.emplace_back(createSequence(sequences_[windows_[i]->id()]->name() +
                    tags, polished_data));
            }

            num_polished_windows = 0;
            polished_data.clear();
        }
        windows_[i].reset();

        if (logger_step != 0 && (i + 1) % logger_step == 0 && (i + 1) / logger_step < 20) {
            (*logger_)["[racon::Polisher::polish] generating consensus"];
        }
    }

    if (logger_step != 0) {
        (*logger_)["[racon::Polisher::polish] generating consensus"];
    } else {
        (*logger_)("[racon::Polisher::polish] generated consensus");
    }

    std::vector<std::shared_ptr<Window>>().swap(windows_);
    std::vector<std::unique_ptr<Sequence>>().swap(sequences_);
}

void Polisher::log(std::string msg)
{
    (*logger_)(msg);
}

void Polisher::bar(std::string msg)
{
    (*logger_)[msg];
}

void Polisher::log_reset()
{
    (*logger_)();
}

}<|MERGE_RESOLUTION|>--- conflicted
+++ resolved
@@ -372,30 +372,7 @@
         it.wait();
     }
 
-<<<<<<< HEAD
     find_overlap_breaking_points(overlaps);
-=======
-    thread_futures.clear();
-    for (uint64_t i = 0; i < overlaps.size(); ++i) {
-        thread_futures.emplace_back(thread_pool_->submit(
-            [&](uint64_t j) -> void {
-                overlaps[j]->find_breaking_points(sequences_, window_length_);
-            }, i));
-    }
-
-    uint32_t logger_step = thread_futures.size() / 20;
-    for (uint64_t i = 0; i < thread_futures.size(); ++i) {
-        thread_futures[i].wait();
-        if (logger_step != 0 && (i + 1) % logger_step == 0 && (i + 1) / logger_step < 20) {
-            (*logger_)["[racon::Polisher::initialize] aligning overlaps"];
-        }
-    }
-    if (logger_step != 0) {
-        (*logger_)["[racon::Polisher::initialize] aligning overlaps"];
-    } else {
-        (*logger_)("[racon::Polisher::initialize] aligned overlaps");
-    }
->>>>>>> 991793fd
 
     (*logger_)();
 
@@ -481,7 +458,7 @@
 {
     std::vector<std::future<void>> thread_futures;
     for (uint64_t i = 0; i < overlaps.size(); ++i) {
-        thread_futures.emplace_back(thread_pool_->submit_task(
+        thread_futures.emplace_back(thread_pool_->submit(
             [&](uint64_t j) -> void {
                 overlaps[j]->find_breaking_points(sequences_, window_length_);
             }, i));
